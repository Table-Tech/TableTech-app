//clientside/app/api/create-payment/route.ts

import { NextRequest, NextResponse } from "next/server";

/**
 * DEPRECATED: This endpoint is replaced by the secure API payment system
 * All payments should go through /api/payments/create for security and consistency
 * 
 * This endpoint now redirects to the proper API endpoint
 */
export async function POST(req: NextRequest) {
    const body = await req.json();
<<<<<<< HEAD
    const { totalAmount, tableId, restaurantId } = body;

    if (!totalAmount || !tableId || !restaurantId) {
        return NextResponse.json({ error: "Missing data" }, { status: 400 });
    }

    try {
        const payment = await mollie.payments.create({
            amount: {
                value: totalAmount.toFixed(2),
                currency: "EUR",
            },
            description: `Bestelling voor tafel ${tableId}`,
            redirectUrl: `${process.env.NEXT_PUBLIC_BASE_URL}/client/${restaurantId}/${tableId}/thankyou`,
            metadata: {
                tableId,
                restaurantId,
=======
    const { totalAmount, orderId, tableId } = body;

    // Validation
    if (!orderId) {
        return NextResponse.json({ 
            error: "Order ID is required. Use the API payment system." 
        }, { status: 400 });
    }

    try {
        // Call the secure API endpoint instead of direct Mollie
        const apiUrl = process.env.API_BASE_URL || 'http://localhost:3001';
        const response = await fetch(`${apiUrl}/api/payments/create`, {
            method: 'POST',
            headers: {
                'Content-Type': 'application/json',
                // Add any required authentication headers here
>>>>>>> c6e755b4
            },
            body: JSON.stringify({
                orderId,
                amount: totalAmount,
                description: `Bestelling voor tafel ${tableId}`,
                metadata: { tableId }
            })
        });

        if (!response.ok) {
            const errorData = await response.json();
            throw new Error(errorData.error || 'Payment creation failed');
        }

        const paymentData = await response.json();
        
        return NextResponse.json({ 
            url: paymentData.checkoutUrl,
            paymentId: paymentData.paymentId
        }, { status: 200 });

    } catch (err) {
        console.error("Payment creation failed:", err);
        return NextResponse.json({ 
            error: "Payment creation failed. Please try again." 
        }, { status: 500 });
    }
}<|MERGE_RESOLUTION|>--- conflicted
+++ resolved
@@ -10,25 +10,6 @@
  */
 export async function POST(req: NextRequest) {
     const body = await req.json();
-<<<<<<< HEAD
-    const { totalAmount, tableId, restaurantId } = body;
-
-    if (!totalAmount || !tableId || !restaurantId) {
-        return NextResponse.json({ error: "Missing data" }, { status: 400 });
-    }
-
-    try {
-        const payment = await mollie.payments.create({
-            amount: {
-                value: totalAmount.toFixed(2),
-                currency: "EUR",
-            },
-            description: `Bestelling voor tafel ${tableId}`,
-            redirectUrl: `${process.env.NEXT_PUBLIC_BASE_URL}/client/${restaurantId}/${tableId}/thankyou`,
-            metadata: {
-                tableId,
-                restaurantId,
-=======
     const { totalAmount, orderId, tableId } = body;
 
     // Validation
@@ -46,7 +27,6 @@
             headers: {
                 'Content-Type': 'application/json',
                 // Add any required authentication headers here
->>>>>>> c6e755b4
             },
             body: JSON.stringify({
                 orderId,
